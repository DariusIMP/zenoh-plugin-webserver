//
// Copyright (c) 2017, 2020 ADLINK Technology Inc.
//
// This program and the accompanying materials are made available under the
// terms of the Eclipse Public License 2.0 which is available at
// http://www.eclipse.org/legal/epl-2.0, or the Apache License, Version 2.0
// which is available at https://www.apache.org/licenses/LICENSE-2.0.
//
// SPDX-License-Identifier: EPL-2.0 OR Apache-2.0
//
// Contributors:
//   ADLINK zenoh team, <zenoh@adlink-labs.tech>

use async_std::sync::Arc;
use futures::prelude::*;
use log::debug;
use std::str::FromStr;
use tide::http::Mime;
use tide::{Request, Response, Server, StatusCode};
use zenoh::buf::ZBuf;
use zenoh::net::runtime::Runtime;
use zenoh::Result as ZResult;
use zenoh::{prelude::*, Session};
use zenoh_plugin_trait::{prelude::*, PluginId, RunningPlugin, RunningPluginTrait};
use zenoh_util::bail;

const PORT_SEPARATOR: char = ':';
const DEFAULT_HTTP_HOST: &str = "0.0.0.0";
const DEFAULT_HTTP_PORT: &str = "80";
const DEFAULT_DIRECTORY_INDEX: &str = "index.html";

const GIT_VERSION: &str = git_version::git_version!(prefix = "v", cargo_prefix = "v");
lazy_static::lazy_static! {
    static ref LONG_VERSION: String = format!("{} built with {}", GIT_VERSION, env!("RUSTC_VERSION"));
    static ref DEFAULT_MIME: Mime = Encoding::APP_OCTET_STREAM.to_mime().unwrap();
}

pub struct WebServerPlugin;

impl Plugin for WebServerPlugin {
    type StartArgs = Runtime;

    fn compatibility() -> zenoh_plugin_trait::PluginId {
        PluginId {
            uid: "zenoh-plugin-webserver",
        }
    }

    fn start(name: &str, runtime: &Self::StartArgs) -> ZResult<RunningPlugin> {
        let http_port = {
            parse_http_port(
            match runtime.config.lock().plugin(name).map(|p| p.get("listener")) {
                Some(Some(serde_json::Value::String(s))) => s,
                _ => bail!("Plugin `{}`: missing or invalid option `{}/listener` (must be a string of the form <url>:<port>)", name, name)
            })
        };
        async_std::task::spawn(run(runtime.clone(), http_port));
        Ok(Box::new(WebServerPlugin))
    }

    const STATIC_NAME: &'static str = "webserver";
}
impl RunningPluginTrait for WebServerPlugin {
    fn config_checker(&self) -> zenoh_plugin_trait::ValidationFunction {
        Arc::new(|name, _, _| {
            bail!(
                "Plugin `{}` doesn't support hot configuration changes",
                name
            )
        })
    }
}

zenoh_plugin_trait::declare_plugin!(WebServerPlugin);

async fn run(runtime: Runtime, http_port: String) {
    env_logger::init();
    debug!("WebServer plugin {}", LONG_VERSION.as_str());

    let zenoh = Session::init(runtime, true, vec![], vec![]).await;

    let mut app = Server::with_state(Arc::new(zenoh));

    app.at("*").get(handle_request);

    if let Err(e) = app.listen(http_port).await {
        log::error!("Unable to start http server for REST : {:?}", e);
    }
}

fn parse_http_port(arg: &str) -> String {
    match arg.split(':').count() {
        1 => {
            match arg.parse::<u16>() {
                Ok(_) => [DEFAULT_HTTP_HOST, arg].join(&PORT_SEPARATOR.to_string()), // port only
                Err(_) => [arg, DEFAULT_HTTP_PORT].join(&PORT_SEPARATOR.to_string()), // host only
            }
        }
        _ => arg.to_string(),
    }
}

async fn handle_request(req: Request<Arc<Session>>) -> tide::Result<Response> {
    let session = req.state();

    // Reconstruct Selector from req.url() (no easier way...)
    let url = req.url();
    log::debug!("GET on {}", url);

    // Build corresponding Selector
    let mut selector = String::with_capacity(url.as_str().len());
    selector.push_str(url.path());

    // if URL id a directory, append DirectoryIndex
    if selector.ends_with('/') {
        selector.push_str(DEFAULT_DIRECTORY_INDEX);
    }

    if let Some(q) = url.query() {
        selector.push('?');
        selector.push_str(q);
    }
    log::trace!("GET on {} => selector: {}", url, selector);

    // Check if selector's key expression is a single key (i.e. for a single resource)
    if selector.contains('*') {
        return Ok(bad_request(
            "The URL must correspond to 1 resource only (i.e. zenoh key expressions not supported)",
        ));
    }

    match zenoh_get(session, &selector).await {
        Ok(Some(value)) => Ok(response_with_value(value)),
        Ok(None) => {
            // Check if considering the URL as a directory, there is an existing "URL/DirectoryIndex" resource
            selector.push('/');
            selector.push_str(DEFAULT_DIRECTORY_INDEX);
            if let Ok(Some(_)) = zenoh_get(session, &selector).await {
                // In this case, we must reply a redirection to the URL as a directory
                Ok(redirect(&format!("{}/", url.path())))
            } else {
                Ok(not_found())
            }
        }
        Err(e) => Ok(internal_error(&e.to_string())),
    }
}

<<<<<<< HEAD
async fn zenoh_get(workspace: &Workspace<'_>, selector: &Selector) -> ZResult<Option<Value>> {
    let mut stream = workspace.get(selector).await?;
    Ok(stream.next().await.map(|data| data.value))
=======
async fn zenoh_get(session: &Session, selector: &str) -> ZResult<Option<Value>> {
    let mut stream = session.get(selector).await?;
    Ok(stream.next().await.map(|reply| reply.data.value))
>>>>>>> 47d401bd
}

fn response_with_value(value: Value) -> Response {
    response_ok(
        value
            .encoding
            .to_mime()
            .unwrap_or_else(|_| DEFAULT_MIME.clone()),
        value.payload,
    )
}

fn bad_request(body: &str) -> Response {
    let mut res = Response::new(StatusCode::BadRequest);
    res.set_content_type(Mime::from_str("text/plain").unwrap());
    res.set_body(body);
    res
}

fn not_found() -> Response {
    Response::new(StatusCode::NotFound)
}

fn internal_error(body: &str) -> Response {
    let mut res = Response::new(StatusCode::InternalServerError);
    res.set_content_type(Mime::from_str("text/plain").unwrap());
    res.set_body(body);
    res
}

fn redirect(url: &str) -> Response {
    let mut res = Response::new(StatusCode::MovedPermanently);
    res.insert_header("Location", url);
    res
}

fn response_ok(content_type: Mime, payload: ZBuf) -> Response {
    let mut res = Response::new(StatusCode::Ok);
    res.set_content_type(content_type);
    res.set_body(payload.contiguous().as_slice());
    res
}<|MERGE_RESOLUTION|>--- conflicted
+++ resolved
@@ -146,15 +146,9 @@
     }
 }
 
-<<<<<<< HEAD
-async fn zenoh_get(workspace: &Workspace<'_>, selector: &Selector) -> ZResult<Option<Value>> {
-    let mut stream = workspace.get(selector).await?;
-    Ok(stream.next().await.map(|data| data.value))
-=======
 async fn zenoh_get(session: &Session, selector: &str) -> ZResult<Option<Value>> {
     let mut stream = session.get(selector).await?;
     Ok(stream.next().await.map(|reply| reply.data.value))
->>>>>>> 47d401bd
 }
 
 fn response_with_value(value: Value) -> Response {
